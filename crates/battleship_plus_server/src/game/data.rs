--- conflicted
+++ resolved
@@ -65,14 +65,10 @@
     /// Removes a player from the game.
     /// Returns True when the game should be aborted.
     pub(crate) fn remove_player(&mut self, player_id: PlayerID) -> bool {
-<<<<<<< HEAD
-        if let Some(_) = self.players.remove(&player_id) {
-=======
         if self.players.remove(&player_id).is_some() {
             self.team_a.remove(&player_id);
             self.team_b.remove(&player_id);
 
->>>>>>> 6c399e4f
             match self.state {
                 GameState::Lobby => false,
                 GameState::Preparation => true,
