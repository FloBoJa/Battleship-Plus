--- conflicted
+++ resolved
@@ -3,11 +3,7 @@
 use std::net::{Ipv4Addr, Ipv6Addr};
 use std::sync::Arc;
 
-<<<<<<< HEAD
-use log::{debug, error, info, warn};
-=======
 use log::{debug, error, info, trace, warn};
->>>>>>> 6c399e4f
 use tokio::macros::support::thread_rng_n;
 use tokio::sync::{mpsc, RwLock, RwLockWriteGuard};
 
@@ -179,13 +175,6 @@
         };
 
         let payload = tokio::select! {
-<<<<<<< HEAD
-            _ = cancel_rx.recv() => return,
-            broadcast = broadcast_rx.recv() => {
-                if let Ok((ids, msg)) = broadcast {
-                    if let Err(e) = server.endpoint().send_group_message(ids.iter(), msg.clone()) {
-                        warn!("unable to broadcast {msg:?}: {e}");
-=======
             biased;
             _ = cancel_rx.recv() => return,
             broadcast = broadcast_rx.recv() => {
@@ -199,7 +188,6 @@
                         if let Err(e) = server.endpoint().send_message(id, msg.clone()) {
                             trace!("failed to send broadcast to {id}: {e}.")
                         }
->>>>>>> 6c399e4f
                     }
                 }
                 continue;
@@ -226,11 +214,7 @@
                                 game.team_b.iter().cloned(),
                                 game.players.clone(),
                                 &broadcast_tx).await {
-<<<<<<< HEAD
-                                error!("unable to broadcast LobbyChangeEvent: {e}");
-=======
                                 error!("unable to broadcast LobbyChangeEvent: {e:#?}");
->>>>>>> 6c399e4f
                             }
                         }
 
