use std::net::{SocketAddrV4, SocketAddrV6};
use std::sync::Arc;
use std::time::Duration;

#[derive(Copy, Clone, Debug)]
pub struct ServerConfig {
    pub game_address_v4: SocketAddrV4,
    pub game_address_v6: SocketAddrV6,
    pub enable_announcements_v4: bool,
    pub enable_announcements_v6: bool,
    pub announcement_address_v4: SocketAddrV4,
    pub announcement_address_v6: SocketAddrV6,
    pub announcement_interval: Duration,
    pub server_domain: Option<&'static str>,
}

pub trait ConfigProvider {
    fn game_config(&self) -> Arc<battleship_plus_common::types::Config>;
    fn server_config(&self) -> Arc<ServerConfig>;
}

pub(crate) mod default {
    use std::net::{Ipv4Addr, Ipv6Addr, SocketAddrV4, SocketAddrV6};
    use std::sync::Arc;
    use std::time::Duration;

    use battleship_plus_common::types::{
        BattleshipBalancing, CarrierBalancing, CommonBalancing, Config, Costs, CruiserBalancing,
        DestroyerBalancing, ShipType, SubmarineBalancing,
    };

    use crate::config_provider::{ConfigProvider, ServerConfig};

    fn costs(cooldown: u32, action_points: u32) -> Option<Costs> {
        Some(Costs {
            cooldown,
            action_points,
        })
    }

    fn default_ship_set() -> Vec<i32> {
        vec![
            ShipType::Carrier as i32,
            ShipType::Battleship as i32,
            ShipType::Battleship as i32,
            ShipType::Cruiser as i32,
            ShipType::Cruiser as i32,
            ShipType::Cruiser as i32,
            ShipType::Submarine as i32,
            ShipType::Submarine as i32,
            ShipType::Submarine as i32,
            ShipType::Submarine as i32,
            ShipType::Destroyer as i32,
            ShipType::Destroyer as i32,
        ]
    }

    #[derive(Copy, Clone, Debug)]
    pub struct DefaultGameConfig;

    impl ConfigProvider for DefaultGameConfig {
        fn game_config(&self) -> Arc<Config> {
            Arc::from(Config {
                server_name: String::from("Battleship PLUS powered by Rust 🦀"),
                carrier_balancing: Some(CarrierBalancing {
                    common_balancing: Some(CommonBalancing {
                        shoot_costs: costs(0, 2),
                        shoot_range: 6,
                        shoot_damage: 20,
                        movement_costs: costs(0, 1),
                        rotation_costs: costs(0, 1),
                        ability_costs: costs(2, 5),
                        vision_range: 8,
                        initial_health: 300,
                    }),
                    scout_plane_range: 32,
                    scout_plane_radius: 8,
                }),
                battleship_balancing: Some(BattleshipBalancing {
                    common_balancing: Some(CommonBalancing {
                        shoot_costs: costs(0, 2),
                        shoot_range: 10,
                        shoot_damage: 33,
                        movement_costs: costs(0, 1),
                        rotation_costs: costs(0, 1),
                        ability_costs: costs(2, 5),
                        vision_range: 12,
                        initial_health: 200,
                    }),
                    predator_missile_range: 20,
                    predator_missile_radius: 6,
                    predator_missile_damage: 34,
                }),
                cruiser_balancing: Some(CruiserBalancing {
                    common_balancing: Some(CommonBalancing {
                        shoot_costs: costs(0, 2),
                        shoot_range: 8,
                        shoot_damage: 25,
                        movement_costs: costs(0, 1),
                        rotation_costs: costs(0, 1),
                        ability_costs: costs(2, 5),
                        vision_range: 10,
                        initial_health: 100,
                    }),
                    engine_boost_distance: 8,
                }),
                submarine_balancing: Some(SubmarineBalancing {
                    common_balancing: Some(CommonBalancing {
                        shoot_costs: costs(1, 5),
                        shoot_range: 16,
                        shoot_damage: 33,
                        movement_costs: costs(0, 1),
                        rotation_costs: costs(0, 1),
                        ability_costs: costs(2, 8),
                        vision_range: 32,
                        initial_health: 100,
                    }),
                    torpedo_range: 32,
                    torpedo_damage: 50,
                }),
                destroyer_balancing: Some(DestroyerBalancing {
                    common_balancing: Some(CommonBalancing {
                        shoot_costs: costs(0, 1),
                        shoot_range: 12,
                        shoot_damage: 33,
                        movement_costs: costs(0, 2),
                        rotation_costs: costs(0, 2),
                        ability_costs: costs(2, 5),
                        vision_range: 24,
                        initial_health: 100,
                    }),
                    multi_missile_radius: 16,
                    multi_missile_damage: 44,
                }),
                ship_set_team_a: default_ship_set(),
                ship_set_team_b: default_ship_set(),
                board_size: if cfg!(test) { 128 } else { 422 },
                action_point_gain: 1,
                team_size_a: if cfg!(test) { 2 } else { 4 },
                team_size_b: if cfg!(test) { 2 } else { 4 },
<<<<<<< HEAD
=======
                turn_time_limit: 0,
>>>>>>> df34cd50
            })
        }

        fn server_config(&self) -> Arc<ServerConfig> {
            Arc::from(ServerConfig {
                game_address_v4: SocketAddrV4::new(Ipv4Addr::UNSPECIFIED, 30305),
                game_address_v6: SocketAddrV6::new(Ipv6Addr::UNSPECIFIED, 30305, 0, 0),
                enable_announcements_v4: true,
                enable_announcements_v6: true,
                announcement_address_v4: SocketAddrV4::new(Ipv4Addr::BROADCAST, 30303),
                announcement_address_v6: SocketAddrV6::new(
                    Ipv6Addr::new(
                        0xff02, 0x6261, 0x7474, 0x6c65, 0x7368, 0x6970, 0x706c, 0x7573,
                    ),
                    30303,
                    0,
                    0,
                ),
                announcement_interval: Duration::from_secs(5),
                server_domain: option_env!("SERVER_DOMAIN"),
            })
        }
    }
}

pub fn default_config_provider() -> Arc<dyn ConfigProvider + Send + Sync> {
    Arc::from(default::DefaultGameConfig)
}<|MERGE_RESOLUTION|>--- conflicted
+++ resolved
@@ -138,10 +138,7 @@
                 action_point_gain: 1,
                 team_size_a: if cfg!(test) { 2 } else { 4 },
                 team_size_b: if cfg!(test) { 2 } else { 4 },
-<<<<<<< HEAD
-=======
                 turn_time_limit: 0,
->>>>>>> df34cd50
             })
         }
 
