pub const PROTOCOL_VERSION: u8 = 1;

pub mod game;

pub mod types {
    include!(concat!(env!("OUT_DIR"), "/battleshipplus.types.rs"));
}

#[allow(clippy::large_enum_variant)]
pub mod messages {
    pub use prost::Message;

    pub use crate::messages::packet_payload::EventMessage;
    pub use crate::messages::packet_payload::ProtocolMessage;

    include!(concat!(env!("OUT_DIR"), "/battleshipplus.messages.rs"));
}

pub mod codec {
    use std::fmt::{Display, Formatter};

    use bytes::{Buf, BufMut, BytesMut};
    use prost::Message;
    use tokio_util::codec::{Decoder, Encoder};

    use crate::messages;

    #[derive(Clone, Debug)]
    pub enum CodecError {
        Io(String),
        Protocol(String),
        UnsupportedVersion(u8),
    }

    impl Display for CodecError {
        fn fmt(&self, f: &mut Formatter<'_>) -> std::fmt::Result {
            match self {
                CodecError::Io(s) => f.write_str(format!("IO: {s}").as_str()),
                CodecError::Protocol(s) => f.write_str(format!("Protocol: {s}").as_str()),
                CodecError::UnsupportedVersion(v) => {
                    f.write_str(format!("UnsupportedVersion: {v}").as_str())
                }
            }
        }
    }

    impl From<std::io::Error> for CodecError {
        fn from(io_error: std::io::Error) -> CodecError {
            CodecError::Io(io_error.to_string())
        }
    }

    const HEADER_SIZE: usize = 3;

    pub struct BattleshipPlusCodec {
        version: u8,
        length: Option<usize>,
    }

    impl Default for BattleshipPlusCodec {
        fn default() -> BattleshipPlusCodec {
            BattleshipPlusCodec {
                version: crate::PROTOCOL_VERSION,
                length: None,
            }
        }
    }

    impl Encoder<messages::ProtocolMessage> for BattleshipPlusCodec {
        type Error = CodecError;

        fn encode(
            &mut self,
            message: messages::ProtocolMessage,
            buffer: &mut BytesMut,
        ) -> Result<(), Self::Error> {
            let payload = messages::PacketPayload {
                protocol_message: Some(message),
            };

            let length = payload.encoded_len();
            if length > u16::MAX as usize {
                return Err(CodecError::Protocol(String::from("message is too long")));
            }
            let length = length as u16;

            buffer.put_u8(self.version);
            buffer.put_u16(length);
            payload
                .encode(buffer)
                .map_err(|error| CodecError::Io(error.to_string()))
        }
    }

    impl Decoder for BattleshipPlusCodec {
        // Item is Option<ProtocolMessage> instead of ProtocolMessage here since erroring in a Decoder due to
        // `payload.protocol_message == None` would immediately close the connection.
        // This behaviour would not be appropriate since the error is recoverable.
        type Item = Option<messages::ProtocolMessage>;
        type Error = CodecError;

        fn decode(&mut self, buffer: &mut BytesMut) -> Result<Option<Self::Item>, Self::Error> {
            // Try to read the header if it has not been read yet.
            if self.length.is_none() {
                if buffer.len() < HEADER_SIZE {
                    buffer.reserve(HEADER_SIZE - buffer.len());
                    return Ok(None);
                }

                let version = buffer.get_u8();
                let length = buffer.get_u16() as usize;
                self.length = Some(length);

                if version != self.version {
                    return Err(CodecError::UnsupportedVersion(version));
                }

                // Reserve enough memory for this message and the next header.
                if length + HEADER_SIZE > buffer.capacity() {
                    buffer.reserve(length + HEADER_SIZE - buffer.len());
                }
            }

            // Try to read the message if the header has successfully been read.
            if let Some(length) = self.length {
                if buffer.len() < length {
                    return Ok(None);
                }

                // Reset length for next message.
                self.length = None;

                // Decode the message.
                match messages::PacketPayload::decode(buffer.split_to(length)) {
                    Ok(payload) => Ok(Some(payload.protocol_message)),
                    Err(error) => Err(CodecError::Protocol(format!(
                        "malformed message, expecting PacketPayload: {error}"
                    ))),
                }
            } else {
                Ok(None)
            }
        }
    }

    #[test]
    fn encode() {
        let expected_message = messages::ProtocolMessage::JoinRequest(messages::JoinRequest {
            username: "Example P. Name Sr.".to_string(),
        });

        let mut codec = BattleshipPlusCodec::default();
        let mut buffer = BytesMut::new();
        codec
            .encode(expected_message.clone(), &mut buffer)
            .expect("Encoding does not fail");

        let expected_payload = messages::PacketPayload {
            protocol_message: Some(expected_message.clone()),
        };

        assert_eq!(buffer.get_u8(), crate::PROTOCOL_VERSION);
        assert_eq!(buffer.get_u16() as usize, expected_payload.encoded_len());
        assert_eq!(buffer.len(), expected_payload.encoded_len());

        let decoded_payload = match messages::PacketPayload::decode(buffer) {
            Err(error) => panic!("Prost decoding failed: {error}"),
            Ok(value) => value,
        };
        let decoded_message = decoded_payload
            .protocol_message
            .expect("The message is not empty");

        assert_eq!(expected_message, decoded_message);
    }

    #[test]
    fn decode() {
        let expected_message = messages::ProtocolMessage::JoinRequest(messages::JoinRequest {
            username: "Example P. Name Sr.".to_string(),
        });
        let expected_payload = messages::PacketPayload {
            protocol_message: Some(expected_message.clone()),
        };

        let mut buffer = BytesMut::new();
        buffer.put_u8(crate::PROTOCOL_VERSION);
        buffer.put_u16(expected_payload.encoded_len() as u16);
        expected_payload
            .encode(&mut buffer)
            .expect("Prost encoding does not fail");

        let mut codec = BattleshipPlusCodec::default();
        let decoded_message = codec
            .decode(&mut buffer)
            .expect("No error occurs during decoding")
            .expect("An entire message is in the buffer")
            .expect("The message could not be empty");

        assert_eq!(expected_message, decoded_message);
    }

    #[test]
    fn encode_then_decode() {
        let expected_message = messages::ProtocolMessage::JoinRequest(messages::JoinRequest {
            username: "Example P. Name Sr.".to_string(),
        });

        let mut codec = BattleshipPlusCodec::default();
        let mut buffer = BytesMut::new();
        codec
            .encode(expected_message.clone(), &mut buffer)
            .expect("Encoding does not fail");

        let decoded_message = codec
            .decode(&mut buffer)
            .expect("No error occurs during decoding")
            .expect("An entire message is in the buffer")
            .expect("The message could not be empty");

        assert_eq!(expected_message, decoded_message);
    }
}

pub mod util {
    use rstar::AABB;

    pub fn quadrants_per_row(player_count: u32) -> u32 {
        (player_count as f64).sqrt().ceil() as u32
    }

    pub fn quadrant_size(board_size: u32, player_count: u32) -> u32 {
        board_size / quadrants_per_row(player_count)
    }

<<<<<<< HEAD
    pub fn quadrant_from_corner(
        corner: (u32, u32),
        board_size: u32,
        player_count: u32,
    ) -> AABB<[i32; 2]> {
        AABB::from_corners(
            [corner.0 as i32, corner.1 as i32],
            [
                (corner.0 + quadrant_size(board_size, player_count)) as i32,
                (corner.1 + quadrant_size(board_size, player_count)) as i32,
=======
    pub fn quadrant_from_corner(corner: (u32, u32), quadrant_size: u32) -> AABB<[i32; 2]> {
        AABB::from_corners(
            [corner.0 as i32, corner.1 as i32],
            [
                (corner.0 + quadrant_size) as i32,
                (corner.1 + quadrant_size) as i32,
>>>>>>> 31135c26
            ],
        )
    }
}

pub fn protocol_name_with_version() -> String {
    format!("{}/{PROTOCOL_VERSION}", protocol_name())
}

pub fn protocol_name() -> String {
    String::from("bs_plus")
}<|MERGE_RESOLUTION|>--- conflicted
+++ resolved
@@ -233,25 +233,12 @@
         board_size / quadrants_per_row(player_count)
     }
 
-<<<<<<< HEAD
-    pub fn quadrant_from_corner(
-        corner: (u32, u32),
-        board_size: u32,
-        player_count: u32,
-    ) -> AABB<[i32; 2]> {
-        AABB::from_corners(
-            [corner.0 as i32, corner.1 as i32],
-            [
-                (corner.0 + quadrant_size(board_size, player_count)) as i32,
-                (corner.1 + quadrant_size(board_size, player_count)) as i32,
-=======
     pub fn quadrant_from_corner(corner: (u32, u32), quadrant_size: u32) -> AABB<[i32; 2]> {
         AABB::from_corners(
             [corner.0 as i32, corner.1 as i32],
             [
                 (corner.0 + quadrant_size) as i32,
                 (corner.1 + quadrant_size) as i32,
->>>>>>> 31135c26
             ],
         )
     }
